[package]
name = "starship-battery"
version = "0.7.9" # remember to update html_root_url
authors = ["Starship Contributors"]
edition = "2018"
description = "Cross-platform information about the notebook batteries"
repository = "https://github.com/starship/rust-battery"
readme = "README.md"
categories = ["os"]
keywords = ["battery", "linux", "macos", "windows", "freebsd"]
license = "ISC"
build = "build.rs"

[features]
config-schema = ["schemars", "serde"]

[dependencies]
cfg-if = "1.0"
num-traits = { version = "0.2", default_features = false }
<<<<<<< HEAD
uom = { version = "0.30", features = ["autoconvert", "f32", "si"] }
serde = { version = "1.0.136", features = ["derive"], optional = true }
schemars = { version = "0.8.8", optional = true }
=======
uom = { version = "0.32", features = ["autoconvert", "f32", "si"] }
>>>>>>> c966fb29

[target.'cfg(target_os = "linux")'.dependencies]
lazycell = "~1.3"

[target.'cfg(any(target_os = "macos", target_os = "ios"))'.dependencies]
libc = "^0.2"
mach = "^0.3"
core-foundation = "~0.9"

[target.'cfg(target_os = "windows")'.dependencies]
winapi = { version ="~0.3", features = ["impl-default", "devguid", "winbase", "ioapiset", "ntdef", "setupapi", "handleapi", "errhandlingapi", "winerror"] }

[target.'cfg(any(target_os = "dragonfly", target_os = "freebsd"))'.dependencies]
libc = "~0.2"
nix = { version = "~0.24", default-features = false, features = ["ioctl"] }

[dev-dependencies]
tempfile = "^3.0"
approx = "0.5.1"<|MERGE_RESOLUTION|>--- conflicted
+++ resolved
@@ -17,13 +17,9 @@
 [dependencies]
 cfg-if = "1.0"
 num-traits = { version = "0.2", default_features = false }
-<<<<<<< HEAD
-uom = { version = "0.30", features = ["autoconvert", "f32", "si"] }
+uom = { version = "0.32", features = ["autoconvert", "f32", "si"] }
 serde = { version = "1.0.136", features = ["derive"], optional = true }
 schemars = { version = "0.8.8", optional = true }
-=======
-uom = { version = "0.32", features = ["autoconvert", "f32", "si"] }
->>>>>>> c966fb29
 
 [target.'cfg(target_os = "linux")'.dependencies]
 lazycell = "~1.3"

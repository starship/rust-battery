--- conflicted
+++ resolved
@@ -18,13 +18,9 @@
 [dependencies]
 cfg-if = "1.0"
 num-traits = { version = "0.2", default_features = false }
-<<<<<<< HEAD
-uom = { version = "0.32", features = ["autoconvert", "f32", "si"] }
-serde = { version = "1.0.136", features = ["derive"], optional = true }
-schemars = { version = "0.8.8", optional = true }
-=======
 uom = { version = "0.33", features = ["autoconvert", "f32", "si"] }
->>>>>>> 79f1359b
+serde = { version = "1.0.160", features = ["derive"], optional = true }
+schemars = { version = "0.8.12", optional = true }
 
 [target.'cfg(target_os = "linux")'.dependencies]
 lazycell = "~1.3"
